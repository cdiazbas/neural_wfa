import torch
import torch.nn as nn
import torch.nn.functional as F
from torch.autograd import Variable
import numpy as np
from . import utils



# =================================================================
class temporal_mlp(nn.Module):
    """
    The temporal information is treated as a Film: Feature-wise Linear Modulation. It does not work as good as the MLP below.
    """
    def __init__(self, dim_in=3, dim_out=1, num_resnet_blocks=3, 
                 num_layers_per_block=2, dim_hidden=50, activation=nn.GELU(), 
                 fourier_features=False, m_freqs=100, sigma=10, tune_beta=False):
        super(temporal_mlp, self).__init__()
        self.num_resnet_blocks = num_resnet_blocks
        self.num_layers_per_block = num_layers_per_block
        self.fourier_features = fourier_features
        self.activation = activation
        self.tune_beta = tune_beta
        self.num_neurons = dim_hidden
        self.sigma = sigma
        
        # Let's use a Film network:
        self.film = mlp(dim_in=1, dim_out=self.num_resnet_blocks*1,num_resnet_blocks=num_resnet_blocks, 
                 num_layers_per_block=num_layers_per_block, dim_hidden=self.num_neurons, activation=activation, 
                 fourier_features=True, m_freqs=m_freqs, sigma=sigma[0], tune_beta=False)
        
        sigma_spatial = sigma[1:] if isinstance(sigma, list) else sigma
        self.beta0 = torch.ones(1, 1)

        dim_in = 2
        self.first = nn.Linear(dim_in, self.num_neurons)
        self.resblocks = nn.ModuleList([
            nn.ModuleList([nn.Linear(self.num_neurons, self.num_neurons) 
                for _ in range(num_layers_per_block)]) 
            for _ in range(num_resnet_blocks)])
        self.last = nn.Linear(self.num_neurons, dim_out)
        if fourier_features:
            self.first = nn.Linear(2*m_freqs+dim_in, self.num_neurons)

            # sigma can be a float or a list of floats:
            n_param = len(sigma_spatial) if isinstance(sigma_spatial, list) else 1
            self.B = torch.from_numpy(np.random.normal(0.0, sigma_spatial, (m_freqs, n_param)).T).float()

    def forward(self, x):
        # if x in device, move also B to device:
        if x.device != self.beta0.device:
            self.beta0 = self.beta0.to(x.device)
            # if self.B exist
            if hasattr(self, 'B'):
                self.B = self.B.to(x.device)
               
        xx_spatial = x[:,1:]
        xx_temporal = x[:,0:1]

        beta = self.film(xx_temporal).reshape(xx_temporal.shape[0],self.num_resnet_blocks, 1)

        if self.fourier_features:
            cosx = torch.cos(torch.matmul(xx_spatial, self.B))
            sinx = torch.sin(torch.matmul(xx_spatial, self.B))
            x = torch.cat((cosx, sinx, xx_spatial), dim=1)
            x = self.activation(self.beta0*self.first(x)) 

        else:
            x = self.activation(self.beta0*self.first(xx_spatial))

        for i in range(self.num_resnet_blocks):
            z = self.activation(beta[:,i]+self.resblocks[i][0](x))

            for j in range(1, self.num_layers_per_block):
                z = self.activation(beta[:,i]+self.resblocks[i][j](z))
            x = z + x
        out = self.last(x)
        return out


<<<<<<< HEAD

# ===================================================================
class mlp_temporal0(nn.Module):
    """
    DenseNet mlp where the output is f(x,y) + g(x,y,t)
    """
    def __init__(self, dim_in=3, dim_out=1, num_resnet_blocks=3,
                num_layers_per_block=2, dim_hidden=50, activation=nn.GELU(),
                fourier_features=False, m_freqs=100, sigma=10, tune_beta=False):
        super(mlp_temporal0, self).__init__()
        self.dim_in = dim_in
        self.dim_out = dim_out
        self.num_resnet_blocks = num_resnet_blocks
        self.num_layers_per_block = num_layers_per_block
        self.dim_hidden = dim_hidden
        self.activation = activation
        self.fourier_features = fourier_features
        self.m_freqs = m_freqs
        self.sigma = sigma
        self.tune_beta = tune_beta
        self.mlp = mlp(dim_in=dim_in, dim_out=dim_out, num_resnet_blocks=num_resnet_blocks,
                num_layers_per_block=num_layers_per_block, dim_hidden=dim_hidden, activation=activation,
                fourier_features=fourier_features, m_freqs=m_freqs, sigma=sigma, tune_beta=tune_beta)

        self.fxyz = mlp(dim_in=2, dim_out=dim_out, num_resnet_blocks=num_resnet_blocks,
                num_layers_per_block=num_layers_per_block, dim_hidden=dim_hidden, activation=activation,
                fourier_features=fourier_features, m_freqs=m_freqs, sigma=sigma[1:], tune_beta=tune_beta)
        
    def forward(self, x):
        x0 = x.clone()
        x1 = x.clone()[:,1:]
        xt = x.clone()[:,0:1]
        return xt*self.mlp(x0) + self.fxyz(x1)
    


# ===================================================================
=======
# =================================================================
>>>>>>> 70cb0795
class mlp(nn.Module):
    """
    DenseNet with Fourier Features
    """
    def __init__(self, dim_in=2, dim_out=1, num_resnet_blocks=3, 
                 num_layers_per_block=2, dim_hidden=50, activation=nn.GELU(), 
                 fourier_features=False, m_freqs=100, sigma=10, tune_beta=False):
        super(mlp, self).__init__()
        self.num_resnet_blocks = num_resnet_blocks
        self.num_layers_per_block = num_layers_per_block
        self.fourier_features = fourier_features
        self.activation = activation
        self.tune_beta = tune_beta
        self.sigma = sigma
        num_neurons = dim_hidden
        if tune_beta:
            self.beta0 = nn.Parameter(torch.ones(1, 1))
            self.beta = nn.Parameter(torch.ones(self.num_resnet_blocks, self.num_layers_per_block))
        else: 
            self.beta0 = torch.ones(1, 1)
            self.beta = torch.ones(self.num_resnet_blocks, self.num_layers_per_block)

        self.first = nn.Linear(dim_in, num_neurons)
        self.resblocks = nn.ModuleList([
            nn.ModuleList([nn.Linear(num_neurons, num_neurons) 
                for _ in range(num_layers_per_block)]) 
            for _ in range(num_resnet_blocks)])
        self.last = nn.Linear(num_neurons, dim_out)
        if fourier_features:
            self.first = nn.Linear(2*m_freqs+dim_in, num_neurons)
            # self.B = torch.from_numpy(np.random.normal(0.,sigma, size=(dim_in,m_freqs))).float() # Only valid for a single entry

            # sigma can be a float or a list of floats:
            n_param = len(sigma) if isinstance(sigma, list) else dim_in
            self.B = torch.from_numpy(np.random.normal(0.0, sigma, (m_freqs, n_param)).T).float()
            # print('sigma:',sigma,'self.B.shape',self.B.shape)

    def forward(self, x):
        xx = x.clone()
                
        # if x in device, move also B to device:
        if x.device != self.beta0.device:
            self.beta0 = self.beta0.to(x.device)
            # if self.B exist
            if hasattr(self, 'B'):
                self.B = self.B.to(x.device)

        if self.fourier_features:
            cosx = torch.cos(torch.matmul(x, self.B))
            sinx = torch.sin(torch.matmul(x, self.B))
            x = torch.cat((cosx, sinx, xx), dim=1)
            x = self.activation(self.beta0*self.first(x)) 

        else:
            x = self.activation(self.beta0*self.first(x))

        for i in range(self.num_resnet_blocks):
            # print(self.beta.shape)
            z = self.activation(self.beta[i][0]*self.resblocks[i][0](x))

            for j in range(1, self.num_layers_per_block):
                z = self.activation(self.beta[i][j]*self.resblocks[i][j](z))
            x = z + x
        out = self.last(x)
        return out



# =================================================================
def optimal_batch(nfmodel, wfamodel, coordinates, minbatch=1000, maxbatch=1e9, lrinit=1e-3, trainBV=True, guesshelp=None, guess_regu=0.0, device='cuda',patience=50, normgrad = True, noise=0.0, reguB=None, reguB_weight=0.0, reguBazi=None, reguBazi_weight=0.0):
    """ 
    Run the the network with different batch sizes to find the optimal size for max speed.
    """

    if device == 'cuda':
        device = torch.device("cuda" if torch.cuda.is_available() else "cpu")
        device_name = torch.cuda.get_device_name() if torch.cuda.is_available() else 'cpu'
        if device_name != 'cpu':
            print('Using device:',device_name)
    else:
        device = "cpu"

    from tqdm import tqdm, trange
    import time
    import matplotlib.pyplot as plt


    # Move model and coordinates to GPU if available
    nfmodel = nfmodel.to(device)
    coordinates = coordinates.clone().detach().float().to(device)

    optimizer = torch.optim.Adam(nfmodel.parameters(), lr=lrinit)
    wholedataset = np.arange(coordinates.shape[0])
    
    output = {}
    output["factor_size"] = []
    output["timing_perbatch"] = []
    batch2test = np.array(10**np.linspace(0.1*np.log10(len(wholedataset)), 1*np.log10(len(wholedataset)),20),dtype=np.int32)
    batch2test = batch2test[batch2test>minbatch]
    batch2test = batch2test[batch2test<maxbatch]

    for ii in batch2test:
        time_start = time.time()
        batchcoord = ii
        np.random.shuffle(wholedataset)
        optimizer.zero_grad()  # reset gradients

        # Forward pass:
        out = nfmodel(coordinates[wholedataset[:batchcoord], :])

        if trainBV:
            loss = wfamodel.optimizeBlos(params=out, index=wholedataset[:batchcoord],noise=noise)


        else:  # train the transverse component
            loss = wfamodel.optimizeBQU(params=out, index=wholedataset[:batchcoord],noise=noise)
    

        loss.backward()  # calculate gradients
        
        # Add gradient norm:
        if normgrad:
            for parameters in nfmodel.parameters():
                parameters.grad = parameters.grad / (torch.mean(torch.abs(parameters.grad),dim=0) + 1e-9)
        
        time_stop = time.time()

        newtime = time_stop-time_start
        output["factor_size"].append(ii)
        output["timing_perbatch"].append(newtime/(ii))

    optimal_batchsize = output["factor_size"][np.argmin(output["timing_perbatch"]/output["timing_perbatch"][0])]    
    plt.plot(output["factor_size"],output["timing_perbatch"]/output["timing_perbatch"][0],'.-')
    plt.ylabel("Time per batch [s]")
    plt.xlabel("Batch size")
    plt.axvline(optimal_batchsize, ls='--', color='gray')
    plt.yscale("log")
    plt.xscale("log")
    plt.title("Optimal batch size: "+ str(optimal_batchsize))
    
    # Move model back to CPU:
    nfmodel = nfmodel.to('cpu')
    return


# =================================================================
def Trainer_gpu(nfmodel, wfamodel, coordinates, niter=1000, lrinit=1e-3, batchcoord=2000, trainBV=True, guesshelp=None, guess_regu=0.0, device='cuda',patience=50, normgrad = True, noise=0.0, reguB=None, reguB_weight=0.0, reguBazi=None, reguBazi_weight=0.0):
    """ 
    Train the neural field model using the WFA model as a loss function, including GPU support.
    Adds the option of guide the inference with regularizations.
    """

    if device == 'cuda':
        device = torch.device("cuda" if torch.cuda.is_available() else "cpu")
        device_name = torch.cuda.get_device_name() if torch.cuda.is_available() else 'cpu'
        if device_name != 'cpu':
            print('Using device:',device_name)
    elif device.startswith('cuda:'):
        device_index = int(device.split(':')[1])
        device = torch.device(f"cuda:{device_index}" if torch.cuda.is_available() else "cpu")
        device_name = torch.cuda.get_device_name(device_index) if torch.cuda.is_available() else 'cpu'
        if device_name != 'cpu':
            print('Using device:', device_name)
    else:
        device = "cpu"

    from tqdm import tqdm, trange

    # Move model and coordinates to GPU if available
    nfmodel = nfmodel.to(device)
    coordinates = coordinates.clone().detach().float().to(device)
    if guesshelp is not None:
        guesshelp = guesshelp.clone().detach().float().to(device)

    
    optimizer = torch.optim.Adam(nfmodel.parameters(), lr=lrinit)
    wholedataset = np.arange(coordinates.shape[0])
    if batchcoord < 0:
        batchcoord = coordinates.shape[0]

    if reguB is not None:
        # Now we regularize with a field extrapolation:
        Bq_pot = torch.from_numpy(reguB[0]).float().reshape(wfamodel.nx*wfamodel.ny)/wfamodel.QUnorm
        Bu_pot = torch.from_numpy(reguB[1]).float().reshape(wfamodel.nx*wfamodel.ny)/wfamodel.QUnorm
        reguB = [torch.tensor(Bq_pot, dtype=torch.float32).to(device), torch.tensor(Bu_pot, dtype=torch.float32).to(device)]
        reguB_weight = torch.tensor(reguB_weight, dtype=torch.float32).to(device)
        
    if reguBazi is not None:
        # Now we regularize with the fibril azimuthal field:
        external_azimuth_torch = torch.from_numpy(np.array(reguBazi.astype(np.float32))).reshape(wfamodel.ny*wfamodel.nx)
        external_azimuth_torch = external_azimuth_torch.to(device)
        sin2phi_torch, cos2phi_torch = torch.sin(2*external_azimuth_torch), torch.cos(2*external_azimuth_torch)
        sin2phi_torch = sin2phi_torch.to(device)
        cos2phi_torch = cos2phi_torch.to(device)

    # Scheduler so learning rate decreases after no improvement in loss:
    scheduler = torch.optim.lr_scheduler.ReduceLROnPlateau(optimizer, 'min', patience=patience, verbose=True)

    loss_list = []
    lr_list = []
    t = trange(niter, leave=True)
    for loop in t:
        np.random.shuffle(wholedataset)
        optimizer.zero_grad()  # reset gradients

        # Forward pass:
        out = nfmodel(coordinates[wholedataset[:batchcoord], :])

        if trainBV:
            loss = wfamodel.optimizeBlos(params=out, index=wholedataset[:batchcoord],noise=noise)


        else:  # train the transverse component
            loss = wfamodel.optimizeBQU(params=out, index=wholedataset[:batchcoord],noise=noise)
            
            if reguB is not None:
                # Regularize with the field extrapolation:
                loss += reguB_weight*torch.sum((out[:,0] - reguB[0][wholedataset[:batchcoord]])**2)
                loss += reguB_weight*torch.sum((out[:,1] - reguB[1][wholedataset[:batchcoord]])**2)
    
            if reguBazi is not None:
                # Calculate only the azimutal component of the Bfield:
                Bt = torch.sqrt(out[:,0]*out[:,0] + out[:,1]*out[:,1])
                sin2phiB = out[:,1]/Bt
                cos2phiB = out[:,0]/Bt
                        
                # Regularize with the fibril azimuthal field:
                loss += reguBazi_weight*torch.mean((sin2phiB - sin2phi_torch[wholedataset[:batchcoord]])**2)
                loss += reguBazi_weight*torch.mean((cos2phiB - cos2phi_torch[wholedataset[:batchcoord]])**2)
                
        loss.backward()  # calculate gradients
        
        # Add gradient norm:
        if normgrad:
            for parameters in nfmodel.parameters():
                parameters.grad = parameters.grad / (torch.mean(torch.abs(parameters.grad),dim=0) + 1e-9)
                
        
        optimizer.step()  # step forward
        t.set_postfix_str('loss = {:.2e}'.format(loss.item()))

        # Save loss:
        loss_list.append(loss.item())
        lr_list.append(optimizer.param_groups[0]['lr'])

        if patience > 0:
            scheduler.step(loss)

        # If learning rate is too small, stop:
        if optimizer.param_groups[0]['lr'] < 1e-5:
            print('Learning rate too small. Stopping.')
            break

    output_dict = {'loss': loss_list, 'lr': lr_list} 
    
    # Move model back to CPU:
    nfmodel = nfmodel.to('cpu')
    torch.cuda.empty_cache()
    
    return output_dict


# =================================================================
def nume2string(num):
    """ Convert number to scientific latex mode """
    mantissa, exp = f"{num:.2e}".split("e")
    return mantissa+ " \\times 10^{"+str(int(exp))+"}" 


# =================================================================
def plot_loss(output_dict):
    """
    Plot the loss and learning rate during training.
    """
    import matplotlib.pyplot as plt

    # Loss plot:
    plt.figure()
    plt.plot(output_dict['loss'], alpha=0.5)
    # Smoothing windows of the 10% of the total number of iterations:
    savgol_loss = output_dict['loss']
    if len(output_dict['loss'])>10:
        window = int(len(output_dict['loss'])/10)
        from scipy.signal import savgol_filter
        savgol_loss = savgol_filter(output_dict['loss'], window, 3 if window > 3 else 1)
        plt.plot(savgol_loss, 'C0-', alpha=0.8)
        plt.plot(savgol_loss, 'k-', alpha=0.2)
    
    if len(output_dict['loss'])>1:
<<<<<<< HEAD
        output_title_latex = r'${:.2e}'.format(savgol_loss[-1]).replace('e','\\times 10^{')+'}$'
        plt.title('Final loss: '+output_title_latex) 
    plt.xlabel('Iteration')
=======
        output_title_latex = r'${:}$'.format(nume2string(output_dict['loss'][-1]))
        plt.title('Final loss: '+output_title_latex, pad=15.0)
    plt.xlabel('Iterations')
>>>>>>> 70cb0795
    plt.ylabel('Loss')
    plt.minorticks_on()
    plt.yscale('log')

    # Another axis with the lr:
    ax2 = plt.gca().twinx()
    ax2.plot(output_dict['lr'], 'k--', alpha=0.5) 
    ax2.set_yscale('log')
    ax2.set_ylabel('Learning rate')
        
    return plt.gcf()




# =================================================================
def Trainer_gpu_full(nfmodel, wfamodel, coordinates, niter=1000, lrinit=1e-3, batchcoord=2000, trainBV=True, guesshelp=None, guess_regu=0.0, device='cuda',patience=50, normgrad = True, noise=0.0, reguB=None, reguB_weight=0.0, reguBazi=None, reguBazi_weight=0.0):
    """ 
    Train the neural field model using the WFA model as a loss function.
    """

    if device == 'cuda':
        device = torch.device("cuda" if torch.cuda.is_available() else "cpu")
        device_name = torch.cuda.get_device_name() if torch.cuda.is_available() else 'cpu'
        if device_name != 'cpu':
            print('Using device:',device_name)
    elif device.startswith('cuda:'):
        device_index = int(device.split(':')[1])
        device = torch.device(f"cuda:{device_index}" if torch.cuda.is_available() else "cpu")
        device_name = torch.cuda.get_device_name(device_index) if torch.cuda.is_available() else 'cpu'
        if device_name != 'cpu':
            print('Using device:', device_name)
    else:
        device = "cpu"

    from tqdm import tqdm, trange

    # Move model and coordinates to GPU if available
    nfmodel = nfmodel.to(device)
    coordinates = coordinates.clone().detach().float().to(device)
    if guesshelp is not None:
        guesshelp = guesshelp.clone().detach().float().to(device)

    
    optimizer = torch.optim.Adam(nfmodel.parameters(), lr=lrinit)
    wholedataset = np.arange(coordinates.shape[0])
    if batchcoord < 0:
        batchcoord = coordinates.shape[0]
        
    if reguB is not None:
        # Now we regularize with a field extrapolation:
        Bq_pot = torch.from_numpy(reguB[0]).float().reshape(wfamodel.nx*wfamodel.ny)/wfamodel.QUnorm
        Bu_pot = torch.from_numpy(reguB[1]).float().reshape(wfamodel.nx*wfamodel.ny)/wfamodel.QUnorm
        reguB = [torch.tensor(Bq_pot, dtype=torch.float32).to(device), torch.tensor(Bu_pot, dtype=torch.float32).to(device)]
        reguB_weight = torch.tensor(reguB_weight, dtype=torch.float32).to(device)
        
    if reguBazi is not None:
        # Now we regularize with the fibril azimuthal field:
        external_azimuth_torch = torch.from_numpy(np.array(reguBazi.astype(np.float32))).reshape(wfamodel.ny*wfamodel.nx)
        external_azimuth_torch = external_azimuth_torch.to(device)
        sin2phi_torch, cos2phi_torch = torch.sin(2*external_azimuth_torch), torch.cos(2*external_azimuth_torch)
        sin2phi_torch = sin2phi_torch.to(device)
        cos2phi_torch = cos2phi_torch.to(device)

    # Scheduler so learning rate decreases after no improvement in loss:
    scheduler = torch.optim.lr_scheduler.ReduceLROnPlateau(optimizer, 'min', patience=patience, verbose=True)

    nbatch = int(np.ceil(coordinates.shape[0]/batchcoord))
    print('Number of batches per epoch:',nbatch)

    loss_list = []
    lr_list = []
    t = trange(niter, leave=True)
    for loop in t:
        np.random.shuffle(wholedataset)
        # Split the dataset in batches:
        for batch in range(nbatch):
            optimizer.zero_grad()
            # Forward pass:
            out = nfmodel(coordinates[wholedataset[batch*batchcoord:(batch+1)*batchcoord], :])
            
            if trainBV:
                loss = wfamodel.optimizeBlos(params=out, index=wholedataset[batch*batchcoord:(batch+1)*batchcoord],noise=noise)
            else:
                loss = wfamodel.optimizeBQU(params=out, index=wholedataset[batch*batchcoord:(batch+1)*batchcoord],noise=noise)
                
                if reguB is not None:
                    # Regularize with the field extrapolation:
                    loss += reguB_weight*torch.sum((out[:,0] - reguB[0][wholedataset[:batchcoord]])**2)
                    loss += reguB_weight*torch.sum((out[:,1] - reguB[1][wholedataset[:batchcoord]])**2)
        
                if reguBazi is not None:
                    # Calculate only the azimutal component of the Bfield:
                    Bt = torch.sqrt(out[:,0]*out[:,0] + out[:,1]*out[:,1])
                    sin2phiB = out[:,1]/Bt
                    cos2phiB = out[:,0]/Bt
                            
                    # Regularize with the fibril azimuthal field:
                    loss += reguBazi_weight*torch.mean((sin2phiB - sin2phi_torch[wholedataset[:batchcoord]])**2)
                    loss += reguBazi_weight*torch.mean((cos2phiB - cos2phi_torch[wholedataset[:batchcoord]])**2)
                
            loss.backward()
            
            # Add gradient norm:
            if normgrad:
                for parameters in nfmodel.parameters():
                    parameters.grad = parameters.grad / (torch.mean(torch.abs(parameters.grad),dim=0) + 1e-9)
                    
            optimizer.step()
            t.set_postfix_str('loss = {:.2e}'.format(loss.item()))
            
            
            # Save loss:
            loss_list.append(loss.item())
            lr_list.append(optimizer.param_groups[0]['lr'])

        if patience > 0:
            scheduler.step(loss)

        # If learning rate is too small, stop:
        if optimizer.param_groups[0]['lr'] < 1e-5:
            print('Learning rate too small. Stopping.')
            break

    output_dict = {'loss': loss_list, 'lr': lr_list}
    
    # Move model back to CPU:
    nfmodel = nfmodel.to('cpu')
    torch.cuda.empty_cache()
    
    return output_dict<|MERGE_RESOLUTION|>--- conflicted
+++ resolved
@@ -78,7 +78,6 @@
         return out
 
 
-<<<<<<< HEAD
 
 # ===================================================================
 class mlp_temporal0(nn.Module):
@@ -115,10 +114,7 @@
     
 
 
-# ===================================================================
-=======
-# =================================================================
->>>>>>> 70cb0795
+# =================================================================
 class mlp(nn.Module):
     """
     DenseNet with Fourier Features
@@ -408,15 +404,9 @@
         plt.plot(savgol_loss, 'k-', alpha=0.2)
     
     if len(output_dict['loss'])>1:
-<<<<<<< HEAD
-        output_title_latex = r'${:.2e}'.format(savgol_loss[-1]).replace('e','\\times 10^{')+'}$'
+        output_title_latex = r'${:.2e}'.format(output_dict['loss'][-1]).replace('e','\\times 10^{')+'}$'
         plt.title('Final loss: '+output_title_latex) 
     plt.xlabel('Iteration')
-=======
-        output_title_latex = r'${:}$'.format(nume2string(output_dict['loss'][-1]))
-        plt.title('Final loss: '+output_title_latex, pad=15.0)
-    plt.xlabel('Iterations')
->>>>>>> 70cb0795
     plt.ylabel('Loss')
     plt.minorticks_on()
     plt.yscale('log')
