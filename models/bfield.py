import numpy as np
import torch.nn as nn
import torch

# =================================================================
class line:
    """
    Class line is used to store the atomic data of spectral lines. We use this
    class as input for the WFA routines below.
    Usage: 
        lin = line(8542)
    """
    def __init__(self, cw=8542, verbose=False):

        self.larm = 4.668645048281451e-13
        
        if(cw == 8542):
            self.j1 = 2.5; self.j2 = 1.5; self.g1 = 1.2; self.g2 = 1.33; self.cw = 8542.091
        elif(cw == 6301):
            self.j1 = 2.0; self.j2 = 2.0; self.g1 = 1.84; self.g2 = 1.50; self.cw = 6301.4995
        elif(cw == 6302):
            self.j1 = 1.0; self.j2 = 0.0; self.g1 = 2.49; self.g2 = 0.0; self.cw = 6302.4931
        elif(cw == 8468):
            self.j1 = 1.0; self.j2 = 1.0; self.g1 = 2.50; self.g2 = 2.49; self.cw = 8468.4059
        elif(cw == 6173):
            self.j1 = 1.0; self.j2 = 0.0; self.g1 = 2.50; self.g2 = 0.0; self.cw = 6173.3340
        elif(cw == 5173):
            self.j1 = 1.0; self.j2 = 1.0; self.g1 = 1.50; self.g2 = 2.0; self.cw = 5172.6843
        elif(cw == 5896):
            self.j1 = 0.5; self.j2 = 0.5; self.g1 = 2.00; self.g2 = 2.0/3.0; self.cw = 5895.9242
        else:
            print("line::init: ERROR, line not implemented")
            self.j1 = 0.0; self.j2 = 0.0; self.g1 = 0.0; self.g2 = 0.0; self.cw = 0.0
            return

        j1 = self.j1; j2 = self.j2; g1 = self.g1; g2 = self.g2
        
        d = j1 * (j1 + 1.0) - j2 * (j2 + 1.0);
        self.geff = 0.5 * (g1 + g2) + 0.25 * (g1 - g2) * d;
        ss = j1 * (j1 + 1.0) + j2 * (j2 + 1.0);
        dd = j1 * (j1 + 1.0) - j2 * (j2 + 1.0);
        gd = g1 - g2;
        self.Gg = (self.geff * self.geff) - (0.0125  * gd * gd * (16.0 * ss - 7.0 * dd * dd - 4.0));

        if verbose:
            print("line::init: cw={0}, geff={1}, Gg={2}".format(self.cw, self.geff, self.Gg))


# =================================================================
def cder(x, y):
    """
    function cder computes the derivatives of Stokes I (y)
    
    Input: 
            x: 1D wavelength array
            y: 4D data array (ny, nx, nStokes, nw)
            Use the usual centered derivatives formula for non-equidistant grids.
    """
    ny, nx, nstokes, nlam = y.shape[:]
    yp = np.zeros((ny, nx, nlam), dtype='float32')
    
    odx = x[1]-x[0]; ody = (y[:,:,0,1] - y[:,:,0,0]) / odx
    yp[:,:,0] = ody
    
    for ii in range(1,nlam-1):
        dx = x[ii+1] - x[ii]
        dy = (y[:,:,0,ii+1] - y[:,:,0,ii]) / dx
        
        yp[:,:,ii] = (odx * dy + dx * ody) / (dx + odx)
        
        odx = dx; ody = dy
    
    yp[:,:,-1] = ody    
    return yp



# =================================================================
class WFA_model(nn.Module):
    """ 
    Implements the WFA model by parametrizing the magnetic field as a neural field.
    """
    def __init__(self,data,wl,vdop= 0.035,mask=None, spectral_line=8542):
        super().__init__()
        self.lin = line(spectral_line)
        self.data = torch.from_numpy(np.array(data.astype(np.float32)))
        self.ny, self.nx, self.nStokes, self.nWav = self.data.shape
        # Wavelength relative to the center of the line
        self.wl = torch.from_numpy(np.array(wl.astype(np.float32)))
        dIdw = cder(wl, self.data)
        dIdw = dIdw.reshape(self.data.shape[0]*self.data.shape[1],dIdw.shape[2])
        self.dIdw = torch.from_numpy(np.array(dIdw.astype(np.float32)))
        self.scl = (1./(wl+1e-9))
        self.scl[np.abs(wl) <= vdop] = 0.0
        self.scl = torch.from_numpy(np.array(self.scl.astype(np.float32)))
        if mask is None: mask = range(self.data.shape[-1])
        self.mask = mask

        self.data_stokesQ = self.data[:,:,1,:].reshape(self.data.shape[0]*self.data.shape[1],self.data.shape[3])
        self.data_stokesU = self.data[:,:,2,:].reshape(self.data.shape[0]*self.data.shape[1],self.data.shape[3])
        self.data_stokesV = self.data[:,:,3,:].reshape(self.data.shape[0]*self.data.shape[1],self.data.shape[3])
        self.C = -4.67e-13 * self.lin.cw**2
        self.dIdwscl = self.dIdw * self.scl
        self.Vnorm = 1
        self.QUnorm = 1000

    def forward(self, params, index=None):
        Blos = params[:,0]*self.Vnorm
        BQ = params[:,1]*self.QUnorm
        BU = params[:,2]*self.QUnorm
        if index is None: index = range(0,len(self.dIdw))
        
        stokesV = self.C * self.lin.geff * Blos[:,None] * self.dIdw[index,:]
        Clp = 0.75 * self.C**2 * self.lin.Gg * self.dIdwscl[index,:] #Bt[:,None]**2
        stokesQ = Clp * BQ[:,None] #torch.cos(2*phiB)
        stokesU = Clp * BU[:,None] #torch.sin(2*phiB)
        return stokesQ, stokesU, stokesV

    def evaluate(self,params,weights=[1.0,1.0,1.0], index=None):
        stokesQ, stokesU, stokesV = self.forward(params,index=index)
        if index is None: index = range(0,len(self.dIdw))
        return weights[0]*torch.mean(torch.abs(self.data_stokesQ[index,:] - stokesQ)[:,self.mask]) + \
            weights[1]*torch.mean(torch.abs(self.data_stokesU[index,:] - stokesU)[:,self.mask]) + \
            weights[2]*torch.mean(torch.abs(self.data_stokesV[index,:] - stokesV)[:,self.mask])

    def initial_guess(self, inner=False, split=False):
        Blos = torch.sum(self.data_stokesV[:,self.mask]*self.dIdw[:,self.mask],dim=-1)/(self.C * self.lin.geff*torch.sum(self.dIdw[:,self.mask]**2,dim=-1))
        BtQ = (torch.sum(self.data_stokesQ[:,self.mask]*self.dIdwscl[:,self.mask],dim=-1)/(0.75 * self.C**2 * self.lin.Gg*torch.sum(self.dIdwscl[:,self.mask]**2,dim=-1)))
        BtU = (torch.sum(self.data_stokesU[:,self.mask]*self.dIdwscl[:,self.mask],dim=-1)/(0.75 * self.C**2 * self.lin.Gg*torch.sum(self.dIdwscl[:,self.mask]**2,dim=-1)))
        if inner is False:
            Bt = (BtQ**2 + BtU**2)**0.25
            phiB = 0.5 * torch.arctan2(BtU,BtQ)
            phiB[phiB < 0] += np.pi
            if split is False:
                return torch.stack((Blos,Bt,phiB),dim=-1)
            else:
                return Blos.reshape(self.nx,self.ny), Bt.reshape(self.nx,self.ny), phiB.reshape(self.nx,self.ny)
        else:
            return torch.stack((Blos,BtQ,BtU),dim=-1)


    def optimizeBlos(self,params, index=None):
        Blos = params[:,0]*self.Vnorm
        if index is None: index = range(0,len(self.dIdw))
        # move dIdw to same device as params:
        if self.dIdw.device != Blos.device:
            self.dIdw = self.dIdw.to(Blos.device)
            self.data_stokesV = self.data_stokesV.to(Blos.device)
        stokesV = self.C * self.lin.geff * Blos[:,None] * self.dIdw[index,:]
        return torch.mean(torch.abs(self.data_stokesV[index,:] - stokesV)[:,self.mask])


    def optimizeBQU(self,params, index=None):
        BQ = params[:,0]*self.QUnorm
        BU = params[:,1]*self.QUnorm
        if index is None: index = range(0,len(self.dIdw))
        Clp = 0.75 * self.C**2 * self.lin.Gg * self.dIdwscl[index,:] #Bt[:,None]**2
        stokesQ = Clp * BQ[:,None]
        stokesU = Clp * BU[:,None]
        return torch.mean(torch.abs(self.data_stokesQ[index,:] - stokesQ)[:,self.mask]) + \
            torch.mean(torch.abs(self.data_stokesU[index,:] - stokesU)[:,self.mask])



# ====================================================================
def huber_loss(input, target, delta=1.0):
    """
    Computes the Huber loss between `input` and `target`.

    The Huber loss is less sensitive to outliers in data than the squared error loss.
    It is defined as:
        L_delta(a) = 0.5 * a^2                  if |a| <= delta
                    delta * (|a| - 0.5 * delta)  otherwise
    where a is the difference between `input` and `target`.

    Args:
        input (Tensor): The input tensor.
        target (Tensor): The target tensor.
        delta (float, optional): The threshold at which to change between delta-scaled L1 and L2 loss. Default is 1.0.

    Returns:
        Tensor: The computed Huber loss.
    """
    import torch.nn.functional as F
    return F.smooth_l1_loss(input, target, reduction='mean', beta=delta)




# ====================================================================
def cauchy_loss(input, target, c=1.0):
    """
    Computes the Cauchy loss between `input` and `target`.

    The Cauchy loss is a robust loss function that is less sensitive to outliers
    compared to the mean squared error loss. It is defined as:
    
        loss = log(1 + (residual / c)^2)
    
    where residual is the difference between `input` and `target`., and c is a 
    scaling parameter.

    Args:
        input (torch.Tensor): The input tensor.
        target (torch.Tensor): The target tensor.
        c (float, optional): The scaling parameter. Default is 1.0.

    Returns:
        torch.Tensor: The computed Cauchy loss.
    """
    residual = input - target
    loss = torch.log(1 + (residual / c)**2)
    return torch.mean(loss)




# =================================================================
class WFA_model3D(nn.Module):
    """ 
    Implements the WFA model by parametrizing the magnetic field as a neural field.
    """
    def __init__(self,data,wl,vdop= 0.035,mask=None, spectral_line=8542):
        super().__init__()
        self.lin = line(spectral_line)
        self.data = torch.from_numpy(np.array(data.astype(np.float32)))
        print('Data:',self.data.shape, 'should be in the format [(nt) ny nx ns nw]')
        print('Wav:',wl.shape,'should be in Angstroms relative to the center of the line')
        
        from einops import rearrange
        if len(self.data.shape) == 5: # nt ny nx ns nw
            self.nt, self.ny, self.nx, self.nStokes, self.nWav = self.data.shape
            self.data = rearrange(self.data,'nt ny nx ns nw -> (nt ny nx) ns nw')
        elif len(self.data.shape) == 4: # ny nx ns nw
            self.ny, self.nx, self.nStokes, self.nWav = self.data.shape
            self.data = rearrange(self.data,'ny nx ns nw -> (ny nx) ns nw')

        self.wl = torch.from_numpy(np.array(wl.astype(np.float32)))
        dIdw = cder(wl, self.data[None,...])[0,...]
        self.dIdw = torch.from_numpy(np.array(dIdw.astype(np.float32)))
        self.scl = (1./(wl+1e-9))
        self.scl[np.abs(wl) <= vdop] = 0.0
        self.scl = torch.from_numpy(np.array(self.scl.astype(np.float32)))
        if mask is None: mask = range(self.data.shape[-1])
        self.mask = mask

        self.data_stokesQ = self.data[:,1,:]
        self.data_stokesU = self.data[:,2,:]
        self.data_stokesV = self.data[:,3,:]
        self.C = -4.67e-13 * self.lin.cw**2
        self.dIdwscl = self.dIdw * self.scl
        self.Vnorm = 1#1000.0
        self.QUnorm = 1000#1e3#1e6
        
    def forward(self, params, index=None):
        Blos = params[:,0]*self.Vnorm
        BQ = params[:,1]*self.QUnorm
        BU = params[:,2]*self.QUnorm
        if index is None: index = range(0,len(self.dIdw))
        
        stokesV = self.C * self.lin.geff * Blos[:,None] * self.dIdw[index,:]
        Clp = 0.75 * self.C**2 * self.lin.Gg * self.dIdwscl[index,:]
        stokesQ = Clp * BQ[:,None]
        stokesU = Clp * BU[:,None]
        return stokesQ, stokesU, stokesV

    def evaluate(self,params,weights=[1.0,1.0,1.0], index=None):
        stokesQ, stokesU, stokesV = self.forward(params,index=index)
        if index is None: index = range(0,len(self.dIdw))
        return weights[0]*torch.mean(torch.abs(self.data_stokesQ[index,:] - stokesQ)[:,self.mask]) + \
            weights[1]*torch.mean(torch.abs(self.data_stokesU[index,:] - stokesU)[:,self.mask]) + \
            weights[2]*torch.mean(torch.abs(self.data_stokesV[index,:] - stokesV)[:,self.mask])

    def initial_guess(self, inner=False, split=False):
        Blos = torch.sum(self.data_stokesV[:,self.mask]*self.dIdw[:,self.mask],dim=-1)/(self.C * self.lin.geff*torch.sum(self.dIdw[:,self.mask]**2,dim=-1))
        BtQ = (torch.sum(self.data_stokesQ[:,self.mask]*self.dIdwscl[:,self.mask],dim=-1)/(0.75 * self.C**2 * self.lin.Gg*torch.sum(self.dIdwscl[:,self.mask]**2,dim=-1)))
        BtU = (torch.sum(self.data_stokesU[:,self.mask]*self.dIdwscl[:,self.mask],dim=-1)/(0.75 * self.C**2 * self.lin.Gg*torch.sum(self.dIdwscl[:,self.mask]**2,dim=-1)))
        if inner is False:
            Bt = (BtQ**2 + BtU**2)**0.25
            phiB = 0.5 * torch.arctan2(BtU,BtQ)
            phiB[phiB < 0] += np.pi
            if split is False:
                return torch.stack((Blos,Bt,phiB),dim=-1)
            else:
                return Blos, Bt, phiB
        else:
            return torch.stack((Blos,BtQ,BtU),dim=-1)


    def optimizeBlos(self,params, index=None, noise=0.0, average=True):
        Blos = params[:,0]*self.Vnorm
        if self.dIdw.device != params.device:
            self.dIdw = self.dIdw.to(Blos.device)
            self.data_stokesV = self.data_stokesV.to(Blos.device)
        if index is None: index = range(0,len(self.dIdw))
        stokesV = self.C * self.lin.geff * Blos[:,None] * self.dIdw[index,:]
        
        # Introduce regularization noise:
        if noise > 0.0:
            stokesV += torch.randn_like(stokesV)*noise
        
        if average is True:
            return cauchy_loss(self.data_stokesV[index, :], stokesV)
        else:
            return torch.abs(self.data_stokesV[index,:] - stokesV)[:,self.mask]**2.0


    def optimizeBQU(self,params, index=None, noise=0.0, average=True):
        BQ = params[:,0]*self.QUnorm
        BU = params[:,1]*self.QUnorm
        if self.dIdwscl.device != params.device:
            self.dIdwscl = self.dIdwscl.to(params.device)
            self.data_stokesQ = self.data_stokesQ.to(params.device)
            self.data_stokesU = self.data_stokesU.to(params.device)
            
        
        if index is None: index = range(0,len(self.dIdwscl))
        Clp = 0.75 * self.C**2 * self.lin.Gg * self.dIdwscl[index,:]
        stokesQ = Clp * BQ[:,None]
        stokesU = Clp * BU[:,None]
        
        # Introduce regularization noise:
        if noise > 0.0:
            stokesQ += torch.randn_like(stokesQ)*noise
            stokesU += torch.randn_like(stokesU)*noise
        
        if average is True:
            lossQ = cauchy_loss(self.data_stokesQ[index, :], stokesQ)
            lossU = cauchy_loss(self.data_stokesU[index, :], stokesU)
            return lossQ + lossU
        else:
            return torch.abs(self.data_stokesQ[index,:] - stokesQ)[:,self.mask]**2.0 + \
            torch.abs(self.data_stokesU[index,:] - stokesU)[:,self.mask]**2.0



# =================================================================
def potential_extrapolation(Bz, zz=[0.0], pixel=[0.1,0.1]):
    """
    Computes a potential extrapolation from the observed vertical field.
    It uses a fast implementation in the Fourier space.

    Parameters
    ----------
    Bz : ndarray
        2D array of dimensions (ny, nx) in Gauss
    zz : ndarray
        1D array of dimensions (nz) in Mm
    pixel : ndarray
        1D array of dimensions (2) with the pixel size in arcsec
    
    Returns
    -------
    ndarray
       3D array of dimensions (nx,ny,nz) with the magnetic field vector
    
    Example
    --------
    >>> a = readimage('Bz.fits')
    >>> Bvector = potential_extrapolation(Bz, zz=[0.0,1.0], pixel=[0.1,0.1])
    
    :Authors:
        Ported from the IDL /ssw/packages/nlfff/idl/FFF.pro (by Yuhong Fan) by Carlos Diaz (ISP-SU 2020)
        and simplified to the vertical case.
    
    """

    # Simplifications to the pure vertical case:
    b0=0.; pangle=0.; cmd=0.; lat=0.; alpha = 0.; bc = 0.; lc = 0.
    axx = 1.0; axy = 0.; axz = 0.; ayx = 0.
    ayy = 1.0; ayz = 0.; azx = 0.; azz = 1.0

    Nx1, Ny1 = Bz.shape
    nz = len(zz)
    dcterm = np.sum(Bz)/(float(Nx1)*float(Ny1))  # Flux imbalance
    Bz = Bz - dcterm

    cxx = axx ; cxy = ayx; cyx = axy; cyy = ayy
    fa = np.fft.fft2(Bz)/(Bz.shape[0]*Bz.shape[1]) # Normalization IDL fft
    fa[0,0] = 0.0   # make sure net flux is zero
    
    kxi = np.array([2*np.pi/Nx1*np.roll(np.arange(Nx1)- int((Nx1-1)/2),int(-(Nx1-1)/2))]*Ny1)
    kyi = 2*np.pi/Ny1*np.roll(np.arange(Ny1)- int((Ny1-1)/2),int(-(Ny1-1)/2)).T
    kyi = np.matmul( np.expand_dims(kyi,axis=-1), np.ones((1,Nx1)))
    dxi,dyi = pixel[0], pixel[1]
    dxi = abs((149e3/206265.0)*dxi)
    dyi = abs((149e3/206265.0)*dyi) # pixel size in Mm.
    kxi = kxi/dxi ; kyi = kyi/dyi # radians per Mm
    kx = cxx*kxi + cyx*kyi ; ky = cxy*kxi + cyy*kyi ; kz2 = (kx**2+ky**2) 
    k = np.sqrt(kz2-alpha**2.)
    kl2 = np.zeros_like(kz2) + kz2 * 1j
    kl2[0,0] = 1.0  # [0,0] is singular, do not divide by zero
    nx, ny = Bz.shape

    # Computing the vector field:
    iphihat0 = fa/kl2
    nz = len(zz);
    eps = 1e-10
    B = np.zeros((nx,ny,nz,3))
    for iz in range(0,nz):
        iphihat = iphihat0*np.exp(-k*zz[iz])
        fbx = (k*kx-alpha*ky)*iphihat
        fby = (k*ky+alpha*kx)*iphihat
        fbz = complex(0.,1.)*(kz2)*iphihat
        B[:,:,iz,0] = np.flipud(np.fliplr(np.real(np.fft.fft2(fbx,axes=(-1, -2))) +eps))
        B[:,:,iz,1] = np.flipud(np.fliplr(np.real(np.fft.fft2(fby,axes=(-1, -2))) +eps))
        B[:,:,iz,2] = np.flipud(np.fliplr(np.real(np.fft.fft2(fbz,axes=(-1, -2))) +eps))

    # Flux balance back
    B[:,:,:,2] = B[:,:,:,2] + dcterm
    return B



# =================================================================
def make_square(Bz_numpy):
    """ Embed the Bz_numpy into a square matrix for the potential extrapolation.
    """
    if Bz_numpy.shape[0] > Bz_numpy.shape[1]:
        Bz_numpy = Bz_numpy.T
    
    Bz_sq = np.zeros((max(Bz_numpy.shape),max(Bz_numpy.shape)))
    # Insert the smaller matrix into the middle of the larger matrix:
    Bz_sq[Bz_sq.shape[0]//2-Bz_numpy.shape[0]//2:Bz_sq.shape[0]//2+Bz_numpy.shape[0]//2,:] = Bz_numpy
    # Repeat the last row in the empty space:
    Bz_sq[0:Bz_sq.shape[0]//2-Bz_numpy.shape[0]//2,:] = Bz_numpy[0,:]
    Bz_sq[Bz_sq.shape[0]//2+Bz_numpy.shape[0]//2:,:] = Bz_numpy[-1,:]
    
    if Bz_numpy.shape[0] > Bz_numpy.shape[1]:
        Bz_sq = Bz_sq.T
    
    return Bz_sq


# =================================================================
def embed_potential_extrapolation(Bz_numpy, offset=0.0):
    """ 
    Embed the Bz_numpy into a square matrix, and then apply the potential extrapolation.
    Output: Bz,Btrans,phiB at two heights after adding the offset to phiB.
    """
    Bz_sq = make_square(Bz_numpy[:,:])
    
    # Crop to the original shize:
    newB = potential_extrapolation(Bz_sq, zz=[0.0,1.0], pixel=[1.0,1.0])[Bz_sq.shape[0]//2-Bz_numpy.shape[0]//2:Bz_sq.shape[0]//2+Bz_numpy.shape[0]//2,:,:]
    
    # Given that the output is Bx,By,Bz, and I want Bz,Btrans,phiB, I need to rearrange the output:
    newB_rearranged = np.zeros_like(newB)
    newB_rearranged[:,:,:,0] = newB[:,:,:,2]
    newB_rearranged[:,:,:,1] = np.sqrt(newB[:,:,:,0]**2.+newB[:,:,:,1]**2)
    newB_rearranged[:,:,:,2] = np.arctan(newB[:,:,:,1]/newB[:,:,:,0])

    # Add an offset of:
    newB_rearranged[:,:,:,2] += offset

    # Make the azimuth between 0 and 180 degrees:
    newB_rearranged[:,:,:,2][newB_rearranged[:,:,:,2] < 0] += np.pi
    return newB_rearranged



# =================================================================
def polar2bqu(B0,B1,B2):
    """ Blos, Btr, phiB -> Blos, BQ, BU
    """
    BQ = B1*B1 * np.cos(2*B2)
    BU = B1*B1 * np.sin(2*B2)
    return B0, BQ, BU

<<<<<<< HEAD
# ====================================================================
def bqu2polar(B0,BQ,BU, split=True):
=======
# =================================================================
def bqu2polar(B0,BQ,BU):
>>>>>>> 70cb0795
    """ Blos, BQ, BU -> Blos, Btr, phiB
    """
    Btr = np.sqrt(np.sqrt(BQ**2 + BU**2))
    phiB = 0.5*np.arctan2(BU,BQ)
    phiB[phiB < 0] += np.pi
    if split:
        return B0, Btr, phiB
    else:
        return np.stack([B0, Btr, phiB], axis=-1)


# =================================================================
def bqu2polar_cube(Bcube, split=False):
    """
    Convert Bcube from [Blos, BQ, BU] or [BQ, BU] to [Blos, Btr, phiB] or [Btr, phiB].

    Args:
        Bcube (numpy.ndarray): Input array with shape (ny, nx, 3) or (ny, nx, 2).
        split (bool): If True, return separate components. Defaults to False.

    Returns:
        numpy.ndarray or tuple:
            - If split is False:
                - (ny, nx, 3) array for [Blos, Btr, phiB] if input has 3 components.
                - (ny, nx, 2) array for [Btr, phiB] if input has 2 components.
            - If split is True:
                - Tuple of separate components.
    """
    Bcube = Bcube.copy()
    
    if Bcube.shape[-1] == 3:
        Blos, BQ, BU = Bcube[..., 0], Bcube[..., 1], Bcube[..., 2]
        Btr, phiB = np.sqrt(np.sqrt(BQ**2 + BU**2)), 0.5 * np.arctan2(BU, BQ)
        phiB[phiB < 0] += np.pi
        if split:
            return Blos, Btr, phiB
        Bcube[..., 1], Bcube[..., 2] = Btr, phiB
    
    elif Bcube.shape[-1] == 2:
        BQ, BU = Bcube[..., 0], Bcube[..., 1]
        Btr, phiB = np.sqrt(np.sqrt(BQ**2 + BU**2)), 0.5 * np.arctan2(BU, BQ)
        phiB[phiB < 0] += np.pi
        if split:
            return Btr, phiB
        Bcube[..., 0], Bcube[..., 1] = Btr, phiB
    else:
        raise ValueError("Bcube must have either 2 or 3 components in the last dimension.")
    return Bcube


def bqu2polar_(Bqu):
    """
    Convert the transverse magnetic field components to polar coordinates.
    """
    BQ = Bqu[...,0]
    BU = Bqu[...,1]
    Btr = np.sqrt(np.sqrt(BQ**2 + BU**2))
    phiB = 0.5*np.arctan2(BU,BQ)
    phiB[phiB < 0] += np.pi
    return np.stack([Btr,phiB],axis=-1)<|MERGE_RESOLUTION|>--- conflicted
+++ resolved
@@ -466,13 +466,8 @@
     BU = B1*B1 * np.sin(2*B2)
     return B0, BQ, BU
 
-<<<<<<< HEAD
 # ====================================================================
 def bqu2polar(B0,BQ,BU, split=True):
-=======
-# =================================================================
-def bqu2polar(B0,BQ,BU):
->>>>>>> 70cb0795
     """ Blos, BQ, BU -> Blos, Btr, phiB
     """
     Btr = np.sqrt(np.sqrt(BQ**2 + BU**2))
